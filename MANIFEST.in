include CODE_OF_CONDUCT.md

<<<<<<< HEAD
graft openactin
=======
>>>>>>> 965a4310
global-exclude *.py[cod] __pycache__ *.so<|MERGE_RESOLUTION|>--- conflicted
+++ resolved
@@ -1,7 +1,4 @@
 include CODE_OF_CONDUCT.md
 
-<<<<<<< HEAD
 graft openactin
-=======
->>>>>>> 965a4310
 global-exclude *.py[cod] __pycache__ *.so